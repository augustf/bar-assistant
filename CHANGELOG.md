--- conflicted
+++ resolved
@@ -1,12 +1,4 @@
-<<<<<<< HEAD
-# v1.5.0-rc.2
-## Fixes
-- Fix type cast issue when adding ingredients to cocktail #77
-
-# v1.5.0-rc.1
-=======
 # v1.5.0
->>>>>>> cf19eddb
 
 ## 🔴 Important Notes 🔴
 
