{
    "license": "MIT",
    "require": {
        "php": "^8.1.0",
        "doctrine/dbal": "^3.5",
        "guzzlehttp/guzzle": "^7.2",
        "http-interop/http-factory-guzzle": "^1.2",
        "intervention/image": "^2.7",
        "laravel/framework": "^10.0",
        "laravel/sanctum": "^3.2",
        "laravel/scout": "^9.4",
<<<<<<< HEAD
        "laravel/tinker": "^2.7",
        "meilisearch/meilisearch-php": "^1.0",
=======
        "laravel/tinker": "^2.8",
        "meilisearch/meilisearch-php": "^0.25.0",
>>>>>>> 40437f8d
        "spatie/laravel-responsecache": "^7.4",
        "spatie/laravel-sluggable": "^3.4",
        "symfony/browser-kit": "^6.2",
        "symfony/http-client": "^6.2",
        "symfony/uid": "^6.2",
        "symfony/yaml": "^6.1"
    },
    "require-dev": {
        "barryvdh/laravel-debugbar": "^3.7",
        "fakerphp/faker": "^1.9.1",
        "hotmeteor/spectator": "^1.7",
        "laravel/pint": "^1.0",
        "laravel/sail": "^1.0.1",
        "mockery/mockery": "^1.4.4",
        "nunomaduro/collision": "^6.1",
        "nunomaduro/larastan": "^2.0",
        "phpstan/phpstan": "^1.8",
        "phpunit/phpunit": "^9.5.10",
        "spatie/laravel-ignition": "^2.0",
        "symplify/easy-coding-standard": "^11.1"
    },
    "autoload": {
        "psr-4": {
            "Kami\\Cocktail\\": "app/",
            "Database\\Factories\\": "database/factories/",
            "Database\\Seeders\\": "database/seeders/"
        }
    },
    "autoload-dev": {
        "psr-4": {
            "Tests\\": "tests/"
        }
    },
    "scripts": {
        "post-autoload-dump": [
            "Illuminate\\Foundation\\ComposerScripts::postAutoloadDump",
            "@php artisan package:discover --ansi"
        ],
        "post-update-cmd": [
            "@php artisan vendor:publish --tag=laravel-assets --ansi --force"
        ],
        "post-root-package-install": [
            "@php -r \"file_exists('.env') || copy('.env.example', '.env');\""
        ],
        "post-create-project-cmd": [
            "@php artisan key:generate --ansi"
        ],
        "static": "vendor/bin/phpstan analyse --xdebug",
        "fix-style": "vendor/bin/ecs check --fix --clear-cache"
    },
    "extra": {
        "laravel": {
            "dont-discover": []
        }
    },
    "config": {
        "optimize-autoloader": true,
        "preferred-install": "dist",
        "sort-packages": true,
        "allow-plugins": {
            "pestphp/pest-plugin": true,
            "php-http/discovery": true
        }
    },
    "minimum-stability": "stable",
    "prefer-stable": true
}<|MERGE_RESOLUTION|>--- conflicted
+++ resolved
@@ -9,13 +9,8 @@
         "laravel/framework": "^10.0",
         "laravel/sanctum": "^3.2",
         "laravel/scout": "^9.4",
-<<<<<<< HEAD
         "laravel/tinker": "^2.7",
         "meilisearch/meilisearch-php": "^1.0",
-=======
-        "laravel/tinker": "^2.8",
-        "meilisearch/meilisearch-php": "^0.25.0",
->>>>>>> 40437f8d
         "spatie/laravel-responsecache": "^7.4",
         "spatie/laravel-sluggable": "^3.4",
         "symfony/browser-kit": "^6.2",
